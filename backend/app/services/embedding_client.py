--- conflicted
+++ resolved
@@ -49,16 +49,6 @@
     """Mistral embedding client for document embedding and vector search"""
 
     def __init__(self) -> None:
-<<<<<<< HEAD
-        if not settings.MISTRAL_API_KEY:
-            raise ValueError("MISTRAL_API_KEY not found in settings")
-
-        # Initialize Mistral embeddings
-        self.embeddings = SimpleMistralEmbeddings(
-            api_key=settings.MISTRAL_API_KEY,
-            model=settings.MISTRAL_EMBEDDING_MODEL,
-        )
-=======
         self.embeddings: Embeddings
         match settings.EMBEDDING_PROVIDER:
             case "local":
@@ -72,7 +62,6 @@
                     self.embeddings = MistralAIEmbeddings(
                         model=settings.EMBEDDING_MODEL,
                     )
->>>>>>> 7fcd2039
 
         # Initialize text splitter
         self.text_splitter: RecursiveCharacterTextSplitter = (
