<<<<<<< HEAD
"""
Logging configuration for the application
"""

import logging
import sys
from typing import Dict, Any

from app.core.config import settings


def setup_logging() -> None:
    """Setup application logging configuration"""

    # Create formatters
    formatter = logging.Formatter(fmt=settings.LOG_FORMAT, datefmt="%Y-%m-%d %H:%M:%S")

    # Create handlers
    console_handler = logging.StreamHandler(sys.stdout)
    console_handler.setFormatter(formatter)

    # Configure root logger
    root_logger = logging.getLogger()
    root_logger.setLevel(getattr(logging, settings.LOG_LEVEL.upper()))
    root_logger.addHandler(console_handler)

    # Configure specific loggers
    loggers_config = {
        "uvicorn": {"level": "INFO"},
        "uvicorn.error": {"level": "INFO"},
        "uvicorn.access": {"level": "INFO" if settings.DEBUG else "WARNING"},
        "fastapi": {"level": "INFO"},
        "sqlalchemy": {"level": "WARNING"},
        "httpx": {"level": "WARNING"},
    }

    for logger_name, config in loggers_config.items():
        logger = logging.getLogger(logger_name)
        logger.setLevel(getattr(logging, config["level"]))
=======
"""
Logging configuration for the application
"""

import logging
import sys
import os
from typing import Literal

from typing_extensions import TypeAlias

from app.core.config import settings


class AnsiColorFormatter(logging.Formatter):
    _FormatStyle: TypeAlias = Literal["%", "{", "$"]

    def supports_ansi_simple(self):
        return sys.stdout.isatty() and os.name != "nt"

    def use_ansi_color(self) -> bool:
        match settings.LOG_USE_COLORED_OUTPUT:
            case False | True:
                return settings.LOG_USE_COLORED_OUTPUT
            case "Default":
                return self.supports_ansi_simple()

    def __init__(
        self,
        fmt: str | None = None,
        datefmt: str | None = None,
        style: _FormatStyle = "%",
    ) -> None:
        self.fmt = fmt
        self.datefmt = datefmt
        self.style = style

    def format(self, record: logging.LogRecord):
        no_style = "\033[0m" if self.use_ansi_color() else ""
        bold = "\033[91m"
        grey = "\033[90m"
        yellow = "\033[93m"
        red = "\033[31m"
        red_light = "\033[91m"
        start_style = (
            {
                "DEBUG": grey,
                "INFO": no_style,
                "WARNING": yellow,
                "ERROR": red,
                "CRITICAL": red_light + bold,
            }.get(record.levelname, no_style)
            if self.use_ansi_color()
            else ""
        )
        end_style = no_style
        return f"{start_style}{self.formatTime(record)} [{record.levelname}] {record.name}: {record.getMessage()}{end_style}"


def setup_logging() -> None:
    """Setup application logging configuration"""

    # Create formatters
    formatter = AnsiColorFormatter(
        fmt=settings.LOG_FORMAT, datefmt="%Y-%m-%d %H:%M:%S", style="{"
    )

    # Create handlers
    console_handler = logging.StreamHandler(sys.stdout)
    console_handler.setFormatter(formatter)

    # Configure root logger
    root_logger = logging.getLogger()
    root_logger.setLevel("INFO")

    # Delete default/other handlers so logging doesn't output multiple times
    root_logger.handlers.clear()
    root_logger.addHandler(console_handler)

    # Configure specific loggers
    loggers_config = {
        "uvicorn": {"level": "INFO"},
        "uvicorn.error": {"level": "INFO"},
        "uvicorn.access": {"level": "INFO" if settings.DEBUG else "WARNING"},
        "fastapi": {"level": "INFO"},
        "sqlalchemy": {"level": "WARNING"},
        "httpx": {"level": "WARNING"},
        "app": {"level": settings.LOG_LEVEL.upper()},
    }

    for logger_name, config in loggers_config.items():
        logger = logging.getLogger(logger_name)
        logger.setLevel(getattr(logging, config["level"]))
>>>>>>> 5caccafc
<|MERGE_RESOLUTION|>--- conflicted
+++ resolved
@@ -1,44 +1,3 @@
-<<<<<<< HEAD
-"""
-Logging configuration for the application
-"""
-
-import logging
-import sys
-from typing import Dict, Any
-
-from app.core.config import settings
-
-
-def setup_logging() -> None:
-    """Setup application logging configuration"""
-
-    # Create formatters
-    formatter = logging.Formatter(fmt=settings.LOG_FORMAT, datefmt="%Y-%m-%d %H:%M:%S")
-
-    # Create handlers
-    console_handler = logging.StreamHandler(sys.stdout)
-    console_handler.setFormatter(formatter)
-
-    # Configure root logger
-    root_logger = logging.getLogger()
-    root_logger.setLevel(getattr(logging, settings.LOG_LEVEL.upper()))
-    root_logger.addHandler(console_handler)
-
-    # Configure specific loggers
-    loggers_config = {
-        "uvicorn": {"level": "INFO"},
-        "uvicorn.error": {"level": "INFO"},
-        "uvicorn.access": {"level": "INFO" if settings.DEBUG else "WARNING"},
-        "fastapi": {"level": "INFO"},
-        "sqlalchemy": {"level": "WARNING"},
-        "httpx": {"level": "WARNING"},
-    }
-
-    for logger_name, config in loggers_config.items():
-        logger = logging.getLogger(logger_name)
-        logger.setLevel(getattr(logging, config["level"]))
-=======
 """
 Logging configuration for the application
 """
@@ -131,5 +90,4 @@
 
     for logger_name, config in loggers_config.items():
         logger = logging.getLogger(logger_name)
-        logger.setLevel(getattr(logging, config["level"]))
->>>>>>> 5caccafc
+        logger.setLevel(getattr(logging, config["level"]))