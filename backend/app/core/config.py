--- conflicted
+++ resolved
@@ -1,119 +1,3 @@
-<<<<<<< HEAD
-"""
-Application configuration management
-"""
-
-from typing import List, Literal, Optional
-from pydantic import PositiveFloat, PositiveInt
-from pydantic_settings import BaseSettings
-from functools import lru_cache
-
-
-class Settings(BaseSettings):
-    """Application settings"""
-
-    # Application
-    APP_NAME: str = "AUC Research Assistant"
-    APP_VERSION: str = "1.0.0"
-    DEBUG: bool = True
-    ENVIRONMENT: str = "development"
-
-    # Server
-    HOST: str = "0.0.0.0"
-    PORT: int = 8000
-
-    # Database
-    DATABASE_URL: Optional[str] = None
-    DATABASE_TEST_URL: Optional[str] = None
-
-    # Redis
-    REDIS_URL: str = "redis://localhost:6379/0"
-
-    # Security
-    SECRET_KEY: str = "your-super-secret-key-change-this-in-production"
-    ALGORITHM: str = "HS256"
-    ACCESS_TOKEN_EXPIRE_MINUTES: int = 30
-
-    # LLM settings
-    LLM_PROVIDER: Literal["openai", "mistral"] = "mistral"
-    LLM_MODEL: str = "mistral-medium-latest"
-    LLM_TEMPERATURE: PositiveFloat = 0.7
-    LLM_MAX_OUTPUT_TOKENS: PositiveInt = 2000
-    # In case the provider is chosen to be `openai`, you can choose a different API base URL
-    LLM_OPENAI_BASEURL: str = "https://api.openai.com/v1"
-    OPENAI_API_KEY: Optional[str] = None
-
-    # Mistral AI
-    MISTRAL_API_KEY: Optional[str] = None
-    MISTRAL_EMBEDDING_MODEL: str = "mistral-embed"  # 1024 dimensions
-
-    # Cohere AI
-    # If not set, will skip the reranking step
-    COHERE_API_KEY: Optional[str] = None
-    COHERE_RERANK_MODEL: str = "rerank-v3.5"
-    COHERE_TOP_N: int = 10
-
-    # Semantic Scholar API
-    # If not set, will proceed without API key (higher rate limits apply)
-    SEMANTIC_SCHOLAR_API_KEY: Optional[str] = None
-
-    # Vector Database
-    VECTOR_DB_TYPE: str = "chromadb"
-    CHROMA_PERSIST_DIRECTORY: str = "./data/chroma_db"
-    # Tells Chroma not to send anonymous telemetry data
-    ANONYMIZED_TELEMETRY: bool = False
-
-    # RAG Configuration
-    RAG_TOP_K: int = 20
-    RAG_DATABASE_CANDIDATES: int = 50
-    RAG_CHUNK_SIZE: int = 1000
-    RAG_CHUNK_OVERLAP: int = 200
-    RAG_MAX_DATABASE_QUERIES: int = 5
-
-    # File Upload
-    MAX_FILE_SIZE: int = 10485760  # 10MB
-    UPLOAD_DIRECTORY: str = "./uploads"
-    ALLOWED_EXTENSIONS: List[str] = ["pdf", "txt", "docx", "xlsx", "csv"]
-
-    # Logging
-    LOG_LEVEL: str = "INFO"
-    LOG_FORMAT: str = "%(asctime)s - %(name)s - %(levelname)s - %(message)s"
-
-    # CORS
-    CORS_ORIGINS: List[str] = [
-        "http://localhost:3000", 
-        "http://127.0.0.1:3000",
-        "http://localhost:8081",
-        "http://127.0.0.1:8081",
-        "http://192.168.1.8:8081",
-        "exp://192.168.1.8:8081",
-        "exp://localhost:8081"
-    ]
-    CORS_CREDENTIALS: bool = True
-    CORS_METHODS: List[str] = ["GET", "POST", "PUT", "DELETE", "OPTIONS"]
-    CORS_HEADERS: List[str] = ["*"]
-
-    # TODO: implement
-    EMBEDDING_PROVIDER: Literal["local", "mistral"] = "local"
-
-    # Mistral embedding uses the hf_token to download the tokenizer. Without it it uses a len()
-    # based tokenizer that is not optimized. More can be found here https://github.com/langchain-ai/langchain/issues/20618
-    HF_TOKEN: Optional[str] = None
-
-    class Config:
-        env_file = ".env"
-        case_sensitive = True
-
-
-@lru_cache()
-def get_settings() -> Settings:
-    """Get cached settings instance"""
-    return Settings()
-
-
-# Global settings instance
-settings = get_settings()
-=======
 """
 Application configuration management
 """
@@ -221,5 +105,4 @@
 
 
 # Global settings instance
-settings = get_settings()
->>>>>>> 5caccafc
+settings = get_settings()